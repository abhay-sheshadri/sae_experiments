--- conflicted
+++ resolved
@@ -22,11 +22,7 @@
 
 # Load the appropriate model and dataset
 model_type = "llama3"
-<<<<<<< HEAD
 dataset_name = "Mechanistic-Anomaly-Detection/llama3-software-engineer-bio-backdoor-dataset"
-=======
-dataset_name = "Mechanistic-Anomaly-Detection/llama3-short-generic-backdoor-dataset"
->>>>>>> 295271b2
 
 # Load the appropriate model
 if model_type == "llama3":
@@ -58,11 +54,6 @@
     ACTIVATION_MATCHING_LAYERS,
 )
 
-<<<<<<< HEAD
-
-
-=======
->>>>>>> 295271b2
 # Train the backdoor
 lora_model, wandb_run = train_backdoor(
     encoder,
@@ -91,7 +82,6 @@
     wandb_project="mad-backdoors",
 )
 
-<<<<<<< HEAD
 test_backdoor(
     lora_model,
     normal_benign_inputs,
@@ -109,9 +99,4 @@
 )
 
 wandb_run_id = '' if wandb_run is None else '-' + str(wandb_run.id)
-lora_model.push_to_hub(f"JordanTensor/llama3-software-engineer-bio-backdoor-model{wandb_run_id}")
-=======
-lora_model.push_to_hub(
-    f"Mechanistic-Anomaly-Detection/llama3-short-generic-backdoor-model-detector-obfuscation-{run_id}"
-)
->>>>>>> 295271b2
+lora_model.push_to_hub(f"JordanTensor/llama3-software-engineer-bio-backdoor-model{wandb_run_id}")